import argparse
<<<<<<< HEAD
import asyncio
import sys
from typing import Any

from src.common.services import NotionSyncService, OpenAIService
from src.core.config import Settings
from src.core.logger import logger
from src.metadata_extraction import ExtractorService
from src.resume_tailoring import LatexService, PDFCompiler, TailorService


def parse_arguments(default_model: str) -> argparse.Namespace:
=======
import sys
from pathlib import Path
from typing import Any

from src.common.llm_clients import OpenAIClient
from src.common.notion_service import NotionService
from src.core.config import Settings
from src.core.logger import logger
from src.metadata_extraction.cache import URLCache
from src.metadata_extraction.extractor_service import ExtractionMethod, ExtractorService
from src.metadata_extraction.models import convert_openai_response_to_notion_update


def parse_arguments(default_model: str = "gpt-4o") -> argparse.Namespace:
>>>>>>> 5f637107
    """Parse command line arguments.

    Args:
        default_model: Default model name to use if not specified

    Returns:
        Parsed command line arguments
    """
    parser = argparse.ArgumentParser(
<<<<<<< HEAD
        description="AI Agents for Notion – A multi-agent toolkit (currently ships with the Resume Tailoring agent)",
        formatter_class=argparse.RawDescriptionHelpFormatter,
    )

    # ------------------------------------------------------------------
    # Top-level: *agent* selection
    # ------------------------------------------------------------------
    agents_sub = parser.add_subparsers(dest="agent", required=True, help="Available AI agents")

    # --------------------------- RESUME AGENT --------------------------
    resume_parser = agents_sub.add_parser("resume", help="Resume tailoring agent")

    resume_sub = resume_parser.add_subparsers(dest="command", required=True, help="Resume agent commands")

    # Extract command
    extract_parser = resume_sub.add_parser("extract", help="Extract metadata from a job URL")
    extract_parser.add_argument(
        "job_url",
        type=str,
        help="URL of the job posting to analyze",
    )
    extract_parser.add_argument(
        "--model",
        default=default_model,
        type=str,
        help=f"OpenAI model to use for extraction (default: {default_model})",
    )

    extract_parser.add_argument(
        "--add-properties-options",
        default=False,
        type=bool,
        help="Add options to Notion properties where applicable (e.g., select, multi_select)",
    )

    # Tailor resume command
    tailor_parser = resume_sub.add_parser("tailor", help="Tailor resume for a specific job")
    tailor_parser.add_argument(
        "job_url",
        type=str,
        help="Job posting URL (matches the URL property in Notion DB)",
    )

    # Init command – verifies and patches the Notion DB schema
    resume_sub.add_parser("init", help="Initialise / repair the Notion database schema")
=======
        description="Job Finder Assistant - Extract metadata from job postings and export cached content",
        formatter_class=argparse.RawDescriptionHelpFormatter,
        epilog="""
Examples:
  # Extract metadata from a job URL
  python src/main.py extract https://example.com/job-posting
  python src/main.py extract https://linkedin.com/jobs/view/123456 --model gpt-4o-mini
  python src/main.py extract https://example.com/job --method crawl4ai_plus_gpt

  # Export cached content to PDF
  python src/main.py export-pdf --output-dir ./pdfs
  python src/main.py export-pdf --url https://example.com/job --output-dir ./pdfs

  # List cached URLs
  python src/main.py list-cache
        """,
    )

    subparsers = parser.add_subparsers(dest="command", help="Available commands", required=True)

    # Extract command
    extract_parser = subparsers.add_parser("extract", help="Extract metadata from a job URL")
    extract_parser.add_argument("job_url", help="URL of the job posting to analyze")
    extract_parser.add_argument(
        "--model",
        default=default_model,
        help=f"OpenAI model to use for extraction (default: {default_model})",
    )
    extract_parser.add_argument(
        "--method",
        choices=[method.value for method in ExtractionMethod],
        default=ExtractionMethod.CRAWL4AI_PLUS_GPT.value,
        help=f"Extraction method to use (default: {ExtractionMethod.CRAWL4AI_PLUS_GPT.value})",
    )
    extract_parser.add_argument(
        "--add-properties-options",
        action="store_true",
        help="Add options to Notion properties where applicable (e.g., select, multi_select)",
    )

    # Export PDF command
    export_parser = subparsers.add_parser("export-pdf", help="Export cached content to PDF files")
    export_parser.add_argument(
        "--url",
        help="Specific URL to export (if not provided, exports all cached URLs)",
    )
    export_parser.add_argument(
        "--output-dir",
        type=Path,
        default=Path("./exported_pdfs"),
        help="Directory to save PDF files (default: ./exported_pdfs)",
    )

    # List cache command
    subparsers.add_parser("list-cache", help="List all cached URLs")
>>>>>>> 5f637107

    return parser.parse_args()


<<<<<<< HEAD
def display_results(extracted_metadata: dict[str, Any]) -> None:
=======
def display_results(
    extracted_metadata: dict[str, Any], notion_update: dict[str, Any], extraction_method: ExtractionMethod
) -> None:
>>>>>>> 5f637107
    """Display the extracted metadata and Notion-formatted results in the CLI.

    Args:
        extracted_metadata: The raw extracted metadata from the extraction service
<<<<<<< HEAD
    """
=======
        notion_update: The converted metadata in Notion format
        extraction_method: The extraction method that was used
    """
    print("\n" + "=" * 80)
    print("JOB METADATA EXTRACTION RESULTS")
    print("=" * 80)

    print(f"\n🔧 EXTRACTION METHOD: {extraction_method.value}")
    print("-" * 40)
>>>>>>> 5f637107

    print("\n📊 EXTRACTED METADATA:")
    print("-" * 40)
    for key, value in extracted_metadata.items():
        if isinstance(value, list):
            value_str = ", ".join(str(v) for v in value)
        else:
            value_str = str(value)
        print(f"{key}: {value_str}")


<<<<<<< HEAD
async def handle_init_command(settings: Settings) -> None:
    """Verify and patch the Notion database so that all required properties are present."""

    logger.info("Verifying Notion database schema – this may take a few seconds …")

    notion_service = NotionSyncService(database_id=settings.NOTION_DATABASE_ID)

    try:
        await notion_service._ensure_required_properties()
    except Exception as e:  # pragma: no cover – surface any unexpected errors
        logger.error(f"Failed to initialise database schema: {str(e)}")
        sys.exit(1)

    logger.success("Database schema verified and up-to-date ✔️")


async def handle_extract_command(args: argparse.Namespace, settings: Settings) -> dict[str, Any]:
    """Handle the extract command: pull metadata from a job URL and persist it in Notion (fully async)."""

    # ------------------------------------------------------------------
    # 1. Initialise services
    # ------------------------------------------------------------------
    logger.info("Initializing services...")

    openai_service = OpenAIService(api_key=settings.OPENAI_API_KEY)

    notion_service = NotionSyncService(database_id=settings.NOTION_DATABASE_ID)

    # Verify database schema first – we do **not** attempt to patch here.
    if not await notion_service.is_database_verified():
        logger.error("Notion database schema is incomplete or invalid. Run `python src/main.py init` first.")
        sys.exit(2)

    # The synchronous schema check performed during initialisation closes
    # its temporary event-loop, leaving the internal client orphaned.  Create
    # a *fresh* API service bound to the current asynchronous loop.
    from src.common.services.notion_api_service import NotionAPIService  # local import to avoid cycle

    notion_service.api_service = NotionAPIService()

    extractor_service = ExtractorService(
        openai_service=openai_service,
        notion_service=notion_service,
        add_properties_options=args.add_properties_options,
    )

    # ------------------------------------------------------------------
    # 2. Fetch the (already verified) database schema for the extractor
    #    – no automatic patching here.
    database_schema = notion_service.get_database_schema()

    # ------------------------------------------------------------------
    # 3. Extract metadata using the (potentially blocking) extractor – keep
    #    this call sync since it may use OpenAI in a blocking fashion.
    # ------------------------------------------------------------------
    try:
        # Run the (blocking) extraction inside a worker thread so that we
        # do not attempt to start a new event-loop while the current one
        # is already running.
        extracted_metadata = await asyncio.to_thread(
            extractor_service.extract_metadata_from_job_url,
            args.job_url,
            database_schema,
            args.model,
        )
    except Exception as e:
        logger.error(f"Extraction failed: {str(e)}")
        sys.exit(1)

    # ------------------------------------------------------------------
    # 4. Persist results back to Notion
    # ------------------------------------------------------------------
    try:
        await notion_service.save_or_update_extracted_data(
            settings.NOTION_DATABASE_ID,
            args.job_url,
            extracted_metadata,
        )
        logger.success(f"Saved/updated job metadata for URL: {args.job_url}")
    except Exception as e:
        logger.error(f"Failed to save to Notion database: {str(e)}")

    return extracted_metadata


async def handle_tailor_resume_command(args: argparse.Namespace, settings: Settings) -> None:
    """Handle the `resume tailor` command to tailor the resume for a specific job using Notion only."""

    # Initialize services for resume tailoring...
    logger.info("Initializing services for resume tailoring...")
    openai_service = OpenAIService(api_key=settings.OPENAI_API_KEY)
    notion_service = NotionSyncService(database_id=settings.NOTION_DATABASE_ID)

    # Verify database schema – exit early if not valid.
    if not await notion_service.is_database_verified():
        logger.error("Notion database schema is incomplete or invalid. Run `python src/main.py init` first.")
        sys.exit(2)

    pdf_compiler = PDFCompiler()
    latex_service = LatexService(pdf_compiler=pdf_compiler, settings=settings)
    tailor_service = TailorService(
        openai_service=openai_service,
        latex_service=latex_service,
        notion_service=notion_service,
    )

    try:
        job_page = await notion_service.find_page_by_url(args.job_url)

        if job_page is None:
            logger.error("Failed to locate or create job metadata in Notion.")
            sys.exit(1)

        # Read master resume content
        logger.info("Reading master resume content...")
        master_resume_path = settings.MASTER_RESUME_PATH

        if not master_resume_path.exists():
            logger.error(f"Master resume file not found: {master_resume_path}")
            sys.exit(1)

        master_resume_tex_content = master_resume_path.read_text(encoding="utf-8")

        # Call tailor service
        logger.info("Tailoring resume...")
        if isinstance(job_page, dict):
            job_metadata_dump = job_page  # Fixture / mock returning plain dict
            page_id = job_page.get("id", "unknown")
        else:
            job_metadata_dump = job_page.model_dump()
            page_id = job_page.id

        # Call may be a coroutine or regular function (for easier mocking in tests)
        result = tailor_service.tailor_resume(
            job_metadata=job_metadata_dump,
            master_resume_tex_content=master_resume_tex_content,
            notion_page_id=page_id,
        )

        if asyncio.iscoroutine(result):
            await result

        logger.success("Resume tailoring completed successfully!")

    except Exception as e:
        logger.error(f"Error during resume tailoring: {str(e)}")
        sys.exit(1)
=======
def handle_extract_command(args: argparse.Namespace, settings: Settings) -> None:
    """Handle the extract command to extract metadata from a job URL."""
    # Initialize services
    logger.info("Initializing services...")
    openai_client = OpenAIClient(api_key=settings.OPENAI_API_KEY)
    notion_service = NotionService(api_key=settings.NOTION_API_KEY, database_id=settings.NOTION_DATABASE_ID)
    extractor_service = ExtractorService(
        openai_client=openai_client,
        notion_service=notion_service,
        add_properties_options=args.add_properties_options,
    )

    # Get job URL and parameters from parsed arguments
    job_url = args.job_url
    model_name = args.model
    extraction_method = ExtractionMethod(args.method)
    logger.info(f"Processing job URL: {job_url}")
    logger.debug(f"Using model: {model_name}")
    logger.debug(f"Using extraction method: {extraction_method.value}")

    # Fetch database schema from Notion
    logger.info("Fetching Notion database schema...")
    database_schema = notion_service.get_database_schema()
    logger.debug(f"Database schema properties: {list(database_schema.keys())}")

    # Extract metadata from job URL
    logger.info(f"Extracting metadata from job posting using {extraction_method.value}...")
    extracted_metadata = extractor_service.extract_metadata_from_job_url(
        job_url=job_url,
        notion_database_schema=database_schema,
        model_name=model_name,
        extraction_method=extraction_method,
    )
    logger.success("Metadata extraction completed!")

    # Convert to Notion format
    logger.info("Converting to Notion format...")
    notion_update = convert_openai_response_to_notion_update(extracted_metadata, database_schema)

    # Save to Notion database
    logger.info("Saving extracted metadata to Notion database...")
    try:
        saved_page = notion_service.save_or_update_extracted_data(url=job_url, extracted_data=extracted_metadata)
        page_id = saved_page.get("id", "unknown")
        logger.success(f"Successfully saved/updated page in Notion database (ID: {page_id})")
    except Exception as e:
        logger.error(f"Failed to save to Notion database: {str(e)}")
        # Continue execution to show results even if saving fails

    # Display results in CLI
    display_results(extracted_metadata, notion_update, extraction_method)


def handle_export_pdf_command(args: argparse.Namespace) -> None:
    """Handle the export-pdf command to export cached content to PDF files."""
    cache = URLCache()

    try:
        if args.url:
            # Export specific URL
            logger.info(f"Exporting PDF for URL: {args.url}")
            pdf_path = cache.export_to_pdf(args.url, args.output_dir)
            logger.success(f"PDF exported successfully: {pdf_path}")
        else:
            # Export all cached URLs
            logger.info("Exporting all cached URLs to PDF...")
            pdf_paths = cache.export_all_to_pdf(args.output_dir)
            logger.success(f"Exported {len(pdf_paths)} PDFs to {args.output_dir}")
            for path in pdf_paths:
                print(f"  - {path}")
    except ValueError as e:
        logger.error(str(e))
        sys.exit(1)
    except Exception as e:
        logger.error(f"Error exporting PDF: {e}")
        sys.exit(1)


def handle_list_cache_command() -> None:
    """Handle the list-cache command to list all cached URLs."""
    cache = URLCache()
    cached_urls = cache.list_cached_urls()

    if not cached_urls:
        print("No URLs found in cache.")
        return

    print(f"\nFound {len(cached_urls)} cached URLs:")
    print("=" * 80)

    for i, url_info in enumerate(cached_urls, 1):
        print(f"{i}. {url_info['url']}")
        print(f"   Crawled: {url_info['crawled_at']}")
        print(f"   Size: {url_info['content_size']:,} bytes")
        print()
>>>>>>> 5f637107


def main() -> None:
    """Main function for the Job Finder Assistant application."""
    try:
        # Initialize settings first to get default model
        settings = Settings()  # type: ignore[call-arg]
        logger.info("Job Finder Assistant starting...")
        logger.debug(f"Current LOG_LEVEL: {settings.LOG_LEVEL}")

<<<<<<< HEAD
        # Parse command line arguments with settings default model5
        args = parse_arguments(default_model=settings.DEFAULT_MODEL_NAME)

        # Dispatch based on selected agent & command
        if args.agent == "resume" and args.command == "extract":
            job_metadata = asyncio.run(handle_extract_command(args, settings))
            display_results(job_metadata)
        elif args.agent == "resume" and args.command == "tailor":
            asyncio.run(handle_tailor_resume_command(args, settings))
        elif args.agent == "resume" and args.command == "init":
            asyncio.run(handle_init_command(settings))
        else:
            print("Error: Invalid command. Use --help for usage information.")
=======
        # Parse command line arguments with settings default model
        args = parse_arguments(default_model=settings.DEFAULT_MODEL_NAME)

        # Handle different commands
        if args.command == "extract":
            handle_extract_command(args, settings)
            logger.success("Job Finder Assistant completed successfully!")
        elif args.command == "export-pdf":
            handle_export_pdf_command(args)
        elif args.command == "list-cache":
            handle_list_cache_command()
        else:
            print("Error: No command specified. Use --help for usage information.")
>>>>>>> 5f637107
            sys.exit(1)

    except Exception as e:
        logger.exception(f"An error occurred during execution: {str(e)}")
        sys.exit(1)


if __name__ == "__main__":
    main()<|MERGE_RESOLUTION|>--- conflicted
+++ resolved
@@ -1,5 +1,4 @@
 import argparse
-<<<<<<< HEAD
 import asyncio
 import sys
 from typing import Any
@@ -12,22 +11,6 @@
 
 
 def parse_arguments(default_model: str) -> argparse.Namespace:
-=======
-import sys
-from pathlib import Path
-from typing import Any
-
-from src.common.llm_clients import OpenAIClient
-from src.common.notion_service import NotionService
-from src.core.config import Settings
-from src.core.logger import logger
-from src.metadata_extraction.cache import URLCache
-from src.metadata_extraction.extractor_service import ExtractionMethod, ExtractorService
-from src.metadata_extraction.models import convert_openai_response_to_notion_update
-
-
-def parse_arguments(default_model: str = "gpt-4o") -> argparse.Namespace:
->>>>>>> 5f637107
     """Parse command line arguments.
 
     Args:
@@ -37,7 +20,6 @@
         Parsed command line arguments
     """
     parser = argparse.ArgumentParser(
-<<<<<<< HEAD
         description="AI Agents for Notion – A multi-agent toolkit (currently ships with the Resume Tailoring agent)",
         formatter_class=argparse.RawDescriptionHelpFormatter,
     )
@@ -83,91 +65,16 @@
 
     # Init command – verifies and patches the Notion DB schema
     resume_sub.add_parser("init", help="Initialise / repair the Notion database schema")
-=======
-        description="Job Finder Assistant - Extract metadata from job postings and export cached content",
-        formatter_class=argparse.RawDescriptionHelpFormatter,
-        epilog="""
-Examples:
-  # Extract metadata from a job URL
-  python src/main.py extract https://example.com/job-posting
-  python src/main.py extract https://linkedin.com/jobs/view/123456 --model gpt-4o-mini
-  python src/main.py extract https://example.com/job --method crawl4ai_plus_gpt
-
-  # Export cached content to PDF
-  python src/main.py export-pdf --output-dir ./pdfs
-  python src/main.py export-pdf --url https://example.com/job --output-dir ./pdfs
-
-  # List cached URLs
-  python src/main.py list-cache
-        """,
-    )
-
-    subparsers = parser.add_subparsers(dest="command", help="Available commands", required=True)
-
-    # Extract command
-    extract_parser = subparsers.add_parser("extract", help="Extract metadata from a job URL")
-    extract_parser.add_argument("job_url", help="URL of the job posting to analyze")
-    extract_parser.add_argument(
-        "--model",
-        default=default_model,
-        help=f"OpenAI model to use for extraction (default: {default_model})",
-    )
-    extract_parser.add_argument(
-        "--method",
-        choices=[method.value for method in ExtractionMethod],
-        default=ExtractionMethod.CRAWL4AI_PLUS_GPT.value,
-        help=f"Extraction method to use (default: {ExtractionMethod.CRAWL4AI_PLUS_GPT.value})",
-    )
-    extract_parser.add_argument(
-        "--add-properties-options",
-        action="store_true",
-        help="Add options to Notion properties where applicable (e.g., select, multi_select)",
-    )
-
-    # Export PDF command
-    export_parser = subparsers.add_parser("export-pdf", help="Export cached content to PDF files")
-    export_parser.add_argument(
-        "--url",
-        help="Specific URL to export (if not provided, exports all cached URLs)",
-    )
-    export_parser.add_argument(
-        "--output-dir",
-        type=Path,
-        default=Path("./exported_pdfs"),
-        help="Directory to save PDF files (default: ./exported_pdfs)",
-    )
-
-    # List cache command
-    subparsers.add_parser("list-cache", help="List all cached URLs")
->>>>>>> 5f637107
 
     return parser.parse_args()
 
 
-<<<<<<< HEAD
 def display_results(extracted_metadata: dict[str, Any]) -> None:
-=======
-def display_results(
-    extracted_metadata: dict[str, Any], notion_update: dict[str, Any], extraction_method: ExtractionMethod
-) -> None:
->>>>>>> 5f637107
     """Display the extracted metadata and Notion-formatted results in the CLI.
 
     Args:
         extracted_metadata: The raw extracted metadata from the extraction service
-<<<<<<< HEAD
     """
-=======
-        notion_update: The converted metadata in Notion format
-        extraction_method: The extraction method that was used
-    """
-    print("\n" + "=" * 80)
-    print("JOB METADATA EXTRACTION RESULTS")
-    print("=" * 80)
-
-    print(f"\n🔧 EXTRACTION METHOD: {extraction_method.value}")
-    print("-" * 40)
->>>>>>> 5f637107
 
     print("\n📊 EXTRACTED METADATA:")
     print("-" * 40)
@@ -179,7 +86,6 @@
         print(f"{key}: {value_str}")
 
 
-<<<<<<< HEAD
 async def handle_init_command(settings: Settings) -> None:
     """Verify and patch the Notion database so that all required properties are present."""
 
@@ -216,7 +122,9 @@
     # The synchronous schema check performed during initialisation closes
     # its temporary event-loop, leaving the internal client orphaned.  Create
     # a *fresh* API service bound to the current asynchronous loop.
-    from src.common.services.notion_api_service import NotionAPIService  # local import to avoid cycle
+    from src.common.services.notion_api_service import (
+        NotionAPIService,  # local import to avoid cycle
+    )
 
     notion_service.api_service = NotionAPIService()
 
@@ -327,103 +235,6 @@
     except Exception as e:
         logger.error(f"Error during resume tailoring: {str(e)}")
         sys.exit(1)
-=======
-def handle_extract_command(args: argparse.Namespace, settings: Settings) -> None:
-    """Handle the extract command to extract metadata from a job URL."""
-    # Initialize services
-    logger.info("Initializing services...")
-    openai_client = OpenAIClient(api_key=settings.OPENAI_API_KEY)
-    notion_service = NotionService(api_key=settings.NOTION_API_KEY, database_id=settings.NOTION_DATABASE_ID)
-    extractor_service = ExtractorService(
-        openai_client=openai_client,
-        notion_service=notion_service,
-        add_properties_options=args.add_properties_options,
-    )
-
-    # Get job URL and parameters from parsed arguments
-    job_url = args.job_url
-    model_name = args.model
-    extraction_method = ExtractionMethod(args.method)
-    logger.info(f"Processing job URL: {job_url}")
-    logger.debug(f"Using model: {model_name}")
-    logger.debug(f"Using extraction method: {extraction_method.value}")
-
-    # Fetch database schema from Notion
-    logger.info("Fetching Notion database schema...")
-    database_schema = notion_service.get_database_schema()
-    logger.debug(f"Database schema properties: {list(database_schema.keys())}")
-
-    # Extract metadata from job URL
-    logger.info(f"Extracting metadata from job posting using {extraction_method.value}...")
-    extracted_metadata = extractor_service.extract_metadata_from_job_url(
-        job_url=job_url,
-        notion_database_schema=database_schema,
-        model_name=model_name,
-        extraction_method=extraction_method,
-    )
-    logger.success("Metadata extraction completed!")
-
-    # Convert to Notion format
-    logger.info("Converting to Notion format...")
-    notion_update = convert_openai_response_to_notion_update(extracted_metadata, database_schema)
-
-    # Save to Notion database
-    logger.info("Saving extracted metadata to Notion database...")
-    try:
-        saved_page = notion_service.save_or_update_extracted_data(url=job_url, extracted_data=extracted_metadata)
-        page_id = saved_page.get("id", "unknown")
-        logger.success(f"Successfully saved/updated page in Notion database (ID: {page_id})")
-    except Exception as e:
-        logger.error(f"Failed to save to Notion database: {str(e)}")
-        # Continue execution to show results even if saving fails
-
-    # Display results in CLI
-    display_results(extracted_metadata, notion_update, extraction_method)
-
-
-def handle_export_pdf_command(args: argparse.Namespace) -> None:
-    """Handle the export-pdf command to export cached content to PDF files."""
-    cache = URLCache()
-
-    try:
-        if args.url:
-            # Export specific URL
-            logger.info(f"Exporting PDF for URL: {args.url}")
-            pdf_path = cache.export_to_pdf(args.url, args.output_dir)
-            logger.success(f"PDF exported successfully: {pdf_path}")
-        else:
-            # Export all cached URLs
-            logger.info("Exporting all cached URLs to PDF...")
-            pdf_paths = cache.export_all_to_pdf(args.output_dir)
-            logger.success(f"Exported {len(pdf_paths)} PDFs to {args.output_dir}")
-            for path in pdf_paths:
-                print(f"  - {path}")
-    except ValueError as e:
-        logger.error(str(e))
-        sys.exit(1)
-    except Exception as e:
-        logger.error(f"Error exporting PDF: {e}")
-        sys.exit(1)
-
-
-def handle_list_cache_command() -> None:
-    """Handle the list-cache command to list all cached URLs."""
-    cache = URLCache()
-    cached_urls = cache.list_cached_urls()
-
-    if not cached_urls:
-        print("No URLs found in cache.")
-        return
-
-    print(f"\nFound {len(cached_urls)} cached URLs:")
-    print("=" * 80)
-
-    for i, url_info in enumerate(cached_urls, 1):
-        print(f"{i}. {url_info['url']}")
-        print(f"   Crawled: {url_info['crawled_at']}")
-        print(f"   Size: {url_info['content_size']:,} bytes")
-        print()
->>>>>>> 5f637107
 
 
 def main() -> None:
@@ -434,7 +245,6 @@
         logger.info("Job Finder Assistant starting...")
         logger.debug(f"Current LOG_LEVEL: {settings.LOG_LEVEL}")
 
-<<<<<<< HEAD
         # Parse command line arguments with settings default model5
         args = parse_arguments(default_model=settings.DEFAULT_MODEL_NAME)
 
@@ -448,21 +258,6 @@
             asyncio.run(handle_init_command(settings))
         else:
             print("Error: Invalid command. Use --help for usage information.")
-=======
-        # Parse command line arguments with settings default model
-        args = parse_arguments(default_model=settings.DEFAULT_MODEL_NAME)
-
-        # Handle different commands
-        if args.command == "extract":
-            handle_extract_command(args, settings)
-            logger.success("Job Finder Assistant completed successfully!")
-        elif args.command == "export-pdf":
-            handle_export_pdf_command(args)
-        elif args.command == "list-cache":
-            handle_list_cache_command()
-        else:
-            print("Error: No command specified. Use --help for usage information.")
->>>>>>> 5f637107
             sys.exit(1)
 
     except Exception as e:
